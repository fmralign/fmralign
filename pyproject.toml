--- conflicted
+++ resolved
@@ -23,16 +23,11 @@
     "scikit-learn",
     "joblib",
     "scipy",
-    "nibabel",
-<<<<<<< HEAD
-    "nilearn@git+https://github.com/nilearn/nilearn#egg=1b11edf5789813d20995e7744bc58f3a2b6bc4ea",
-    "POT",
-=======
+    "nibabel"
     "nilearn>=0.10.2",
     "POT",
     "fastsrm"
->>>>>>> a5427d00
-]
+
 dynamic = ["version"]
 
 [project.optional-dependencies]
