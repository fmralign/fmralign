--- conflicted
+++ resolved
@@ -181,7 +181,6 @@
     assert np.abs(np.std(data_array) - 1.0) < 1e-5
 
 
-<<<<<<< HEAD
 def test_one_contrast():
     """Test that ParcellationMasker handles both 3D and\n
     4D images in the case of one contrast"""
@@ -189,7 +188,8 @@
     img2, _ = random_niimg((8, 7, 6, 1))
     pmasker = ParcellationMasker()
     pmasker.fit([img1, img2])
-=======
+
+
 def test_get_parcellation():
     """Test that ParcellationMasker returns the parcellation mask"""
     n_pieces = 2
@@ -207,4 +207,3 @@
 
     assert np.allclose(data, labels)
     assert len(np.unique(data)) == n_pieces
->>>>>>> 077501ef
