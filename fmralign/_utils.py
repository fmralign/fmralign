--- conflicted
+++ resolved
@@ -146,13 +146,11 @@
             )
             err.args += (errmsg,)
             raise err
-<<<<<<< HEAD
-        labels = apply_mask_fmri(parcellation.labels_img_, masker.mask_img).astype(int)
-=======
+
         labels = _apply_mask_fmri(parcellation.labels_img_, masker.mask_img_).astype(
             int
         )
->>>>>>> a5427d00
+
 
     if verbose > 0:
         unique_labels, counts = np.unique(labels, return_counts=True)
