--- conflicted
+++ resolved
@@ -9,21 +9,6 @@
 
 ## Getting Started
 
-<<<<<<< HEAD
-### Prerequisites
-
-fmralign requires a Python installation and the following dependencies:
-* Python >= 3.6
-* Numpy >= 1.16.2
-* SciPy >= 1.2.2
-* Scikit-learn >= 0.20
-* Matplotlib >= 3.1.1
-* Nibabel >= 2.5.0
-* Nilearn >= 1.5.0
-* FastSRM >= 0.0.4
-
-=======
->>>>>>> 2af17744
 ### Installation
 
 You can access the latest stable version of fmralign directly with the PyPi package installer:
